--- conflicted
+++ resolved
@@ -3102,15 +3102,10 @@
 
 void i915_ggtt_disable_guc(struct drm_i915_private *i915)
 {
-<<<<<<< HEAD
-	if (i915->ggtt.invalidate == guc_ggtt_invalidate)
-		i915->ggtt.invalidate = gen6_ggtt_invalidate;
-=======
 	/* We should only be called after i915_ggtt_enable_guc() */
 	GEM_BUG_ON(i915->ggtt.invalidate != guc_ggtt_invalidate);
 
 	i915->ggtt.invalidate = gen6_ggtt_invalidate;
->>>>>>> 9ddb8e17
 }
 
 void i915_gem_restore_gtt_mappings(struct drm_i915_private *dev_priv)
