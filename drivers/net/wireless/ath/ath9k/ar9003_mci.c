--- conflicted
+++ resolved
@@ -175,21 +175,12 @@
 
 	if (mci->bt_state == MCI_BT_SLEEP)
 		return;
-<<<<<<< HEAD
 
 	query_btinfo = !!(query_type & (MCI_GPM_COEX_QUERY_BT_ALL_INFO |
 					MCI_GPM_COEX_QUERY_BT_TOPOLOGY));
 	MCI_GPM_SET_TYPE_OPCODE(payload, MCI_GPM_COEX_AGENT,
 				MCI_GPM_COEX_STATUS_QUERY);
 
-=======
-
-	query_btinfo = !!(query_type & (MCI_GPM_COEX_QUERY_BT_ALL_INFO |
-					MCI_GPM_COEX_QUERY_BT_TOPOLOGY));
-	MCI_GPM_SET_TYPE_OPCODE(payload, MCI_GPM_COEX_AGENT,
-				MCI_GPM_COEX_STATUS_QUERY);
-
->>>>>>> 2f8684ce
 	*(((u8 *)payload) + MCI_GPM_COEX_B_BT_BITMAP) = query_type;
 
 	/*
@@ -1022,29 +1013,6 @@
 
 	if (!mci->update_2g5g && !force)
 		return;
-<<<<<<< HEAD
-
-	if (mci->is_2g) {
-		if (!force) {
-			ar9003_mci_send_2g5g_status(ah, true);
-
-			ar9003_mci_send_lna_transfer(ah, true);
-			udelay(5);
-		}
-
-		REG_CLR_BIT(ah, AR_MCI_TX_CTRL,
-			    AR_MCI_TX_CTRL_DISABLE_LNA_UPDATE);
-		REG_CLR_BIT(ah, AR_PHY_GLB_CONTROL,
-			    AR_BTCOEX_CTRL_BT_OWN_SPDT_CTRL);
-
-		if (!(mci->config & ATH_MCI_CONFIG_DISABLE_OSLA))
-			ar9003_mci_osla_setup(ah, true);
-	} else {
-		if (!force) {
-			ar9003_mci_send_lna_take(ah, true);
-			udelay(5);
-		}
-=======
 
 	if (mci->is_2g) {
 		ar9003_mci_send_2g5g_status(ah, true);
@@ -1061,7 +1029,6 @@
 	} else {
 		ar9003_mci_send_lna_take(ah, true);
 		udelay(5);
->>>>>>> 2f8684ce
 
 		REG_SET_BIT(ah, AR_MCI_TX_CTRL,
 			    AR_MCI_TX_CTRL_DISABLE_LNA_UPDATE);
@@ -1069,12 +1036,7 @@
 			    AR_BTCOEX_CTRL_BT_OWN_SPDT_CTRL);
 
 		ar9003_mci_osla_setup(ah, false);
-<<<<<<< HEAD
-		if (!force)
-			ar9003_mci_send_2g5g_status(ah, true);
-=======
 		ar9003_mci_send_2g5g_status(ah, true);
->>>>>>> 2f8684ce
 	}
 }
 
