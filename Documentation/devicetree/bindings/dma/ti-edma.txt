TI EDMA

Required properties:
- compatible : "ti,edma3"
- #dma-cells: Should be set to <1>
              Clients should use a single channel number per DMA request.
- reg: Memory map for accessing module
- interrupt-parent: Interrupt controller the interrupt is routed through
- interrupts: Exactly 3 interrupts need to be specified in the order:
              1. Transfer completion interrupt.
              2. Memory protection interrupt.
              3. Error interrupt.
Optional properties:
- ti,hwmods: Name of the hwmods associated to the EDMA
- ti,edma-xbar-event-map: Crossbar event to channel map

Deprecated properties:
Listed here in case one wants to boot an old kernel with new DTB. These
properties might need to be added to the new DTS files.
- ti,edma-regions: Number of regions
- ti,edma-slots: Number of slots
- dma-channels: Specify total DMA channels per CC

Example:

edma: edma@49000000 {
	reg = <0x49000000 0x10000>;
	interrupt-parent = <&intc>;
	interrupts = <12 13 14>;
	compatible = "ti,edma3";
	ti,hwmods = "tpcc", "tptc0", "tptc1", "tptc2";
	#dma-cells = <1>;
<<<<<<< HEAD
	dma-channels = <64>;
	ti,edma-regions = <4>;
	ti,edma-slots = <256>;
=======
>>>>>>> 45e70b7d
	ti,edma-xbar-event-map = /bits/ 16 <1 12
					    2 13>;
};<|MERGE_RESOLUTION|>--- conflicted
+++ resolved
@@ -30,12 +30,6 @@
 	compatible = "ti,edma3";
 	ti,hwmods = "tpcc", "tptc0", "tptc1", "tptc2";
 	#dma-cells = <1>;
-<<<<<<< HEAD
-	dma-channels = <64>;
-	ti,edma-regions = <4>;
-	ti,edma-slots = <256>;
-=======
->>>>>>> 45e70b7d
 	ti,edma-xbar-event-map = /bits/ 16 <1 12
 					    2 13>;
 };